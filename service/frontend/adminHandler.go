--- conflicted
+++ resolved
@@ -32,7 +32,6 @@
 
 	"github.com/olivere/elastic"
 	"github.com/pborman/uuid"
-<<<<<<< HEAD
 	commonpb "go.temporal.io/temporal-proto/common/v1"
 	enumspb "go.temporal.io/temporal-proto/enums/v1"
 	historypb "go.temporal.io/temporal-proto/history/v1"
@@ -42,7 +41,6 @@
 	"github.com/temporalio/temporal/.gen/proto/adminservice/v1"
 	clustergenpb "github.com/temporalio/temporal/.gen/proto/cluster/v1"
 	enumsgenpb "github.com/temporalio/temporal/.gen/proto/enums/v1"
-
 	"github.com/temporalio/temporal/.gen/proto/historyservice/v1"
 	replicationgenpb "github.com/temporalio/temporal/.gen/proto/replication/v1"
 	tokengenpb "github.com/temporalio/temporal/.gen/proto/token/v1"
@@ -57,30 +55,8 @@
 	"github.com/temporalio/temporal/common/persistence"
 	"github.com/temporalio/temporal/common/resource"
 	"github.com/temporalio/temporal/common/service/dynamicconfig"
+	"github.com/temporalio/temporal/common/xdc"
 	"github.com/temporalio/temporal/service/history"
-=======
-
-	"github.com/uber/cadence/.gen/go/admin"
-	"github.com/uber/cadence/.gen/go/admin/adminserviceserver"
-	h "github.com/uber/cadence/.gen/go/history"
-	hist "github.com/uber/cadence/.gen/go/history"
-	"github.com/uber/cadence/.gen/go/replicator"
-	gen "github.com/uber/cadence/.gen/go/shared"
-	"github.com/uber/cadence/common"
-	"github.com/uber/cadence/common/backoff"
-	"github.com/uber/cadence/common/client"
-	"github.com/uber/cadence/common/definition"
-	"github.com/uber/cadence/common/domain"
-	"github.com/uber/cadence/common/log"
-	"github.com/uber/cadence/common/log/tag"
-	"github.com/uber/cadence/common/metrics"
-	"github.com/uber/cadence/common/persistence"
-	"github.com/uber/cadence/common/resource"
-	"github.com/uber/cadence/common/service"
-	"github.com/uber/cadence/common/service/dynamicconfig"
-	"github.com/uber/cadence/common/xdc"
-	historyService "github.com/uber/cadence/service/history"
->>>>>>> a8af61ba
 )
 
 const (
@@ -96,24 +72,8 @@
 		numberOfHistoryShards int
 		params                *resource.BootstrapParams
 		config                *Config
-<<<<<<< HEAD
 		namespaceDLQHandler   namespace.DLQMessageHandler
-=======
-		domainDLQHandler      domain.DLQMessageHandler
 		eventSerializder      persistence.PayloadSerializer
-	}
-
-	getWorkflowRawHistoryV2Token struct {
-		DomainName        string
-		WorkflowID        string
-		RunID             string
-		StartEventID      int64
-		StartEventVersion int64
-		EndEventID        int64
-		EndEventVersion   int64
-		PersistenceToken  []byte
-		VersionHistories  *gen.VersionHistories
->>>>>>> a8af61ba
 	}
 )
 
@@ -121,7 +81,7 @@
 	_ adminservice.AdminServiceServer = (*AdminHandler)(nil)
 
 	adminServiceRetryPolicy = common.CreateAdminServiceRetryPolicy()
-	resendStartEventID      = common.Int64Ptr(0)
+	resendStartEventID      = int64(0)
 )
 
 // NewAdminHandler creates a gRPC handler for the workflowservice
@@ -151,26 +111,17 @@
 
 // Start starts the handler
 func (adh *AdminHandler) Start() {
-<<<<<<< HEAD
 	// Start namespace replication queue cleanup
-	adh.Resource.GetNamespaceReplicationQueue().Start()
-=======
-	// Start domain replication queue cleanup
 	if adh.config.EnableCleanupReplicationTask() {
 		// If the queue does not start, we can still call stop()
-		adh.Resource.GetDomainReplicationQueue().Start()
-	}
->>>>>>> a8af61ba
+		adh.Resource.GetNamespaceReplicationQueue().Start()
+	}
 }
 
 // Stop stops the handler
 func (adh *AdminHandler) Stop() {
-<<<<<<< HEAD
+	// Calling stop if the queue does not start is ok
 	adh.Resource.GetNamespaceReplicationQueue().Stop()
-=======
-	// Calling stop if the queue does not start is ok
-	adh.Resource.GetDomainReplicationQueue().Stop()
->>>>>>> a8af61ba
 }
 
 // AddSearchAttribute add search attribute to whitelist
@@ -728,18 +679,8 @@
 		return nil, adh.error(errRequestNotSet, scope)
 	}
 
-<<<<<<< HEAD
 	if adh.GetNamespaceReplicationQueue() == nil {
 		return nil, adh.error(errors.New("namespace replication queue not enabled for cluster"), scope)
-=======
-	if adh.GetDomainReplicationQueue() == nil {
-		return nil, adh.error(errors.New("domain replication queue not enabled for cluster"), scope)
-	}
-
-	lastMessageID := defaultLastMessageID
-	if request.IsSetLastRetrievedMessageId() {
-		lastMessageID = request.GetLastRetrievedMessageId()
->>>>>>> a8af61ba
 	}
 
 	lastMessageID := request.GetLastRetrievedMessageId()
@@ -758,18 +699,8 @@
 		return nil, adh.error(err, scope)
 	}
 
-<<<<<<< HEAD
 	if request.GetLastProcessedMessageId() != defaultLastMessageID {
 		err := adh.GetNamespaceReplicationQueue().UpdateAckLevel(request.GetLastProcessedMessageId(), request.GetClusterName())
-=======
-	lastProcessedMessageID := defaultLastMessageID
-	if request.IsSetLastProcessedMessageId() {
-		lastProcessedMessageID = request.GetLastProcessedMessageId()
-	}
-
-	if lastProcessedMessageID != defaultLastMessageID {
-		err := adh.GetDomainReplicationQueue().UpdateAckLevel(lastProcessedMessageID, request.GetClusterName())
->>>>>>> a8af61ba
 		if err != nil {
 			adh.GetLogger().Warn("Failed to update namespace replication queue ack level",
 				tag.TaskID(request.GetLastProcessedMessageId()),
@@ -894,13 +825,8 @@
 				return ctx.Err()
 			default:
 				var err error
-<<<<<<< HEAD
 				tasks, token, err = adh.namespaceDLQHandler.Read(
 					request.GetInclusiveEndMessageId(),
-=======
-				tasks, token, err = adh.domainDLQHandler.Read(
-					request.GetInclusiveEndMessageID(),
->>>>>>> a8af61ba
 					int(request.GetMaximumPageSize()),
 					request.GetNextPageToken())
 				return err
@@ -959,13 +885,7 @@
 			case <-ctx.Done():
 				return ctx.Err()
 			default:
-<<<<<<< HEAD
 				return adh.namespaceDLQHandler.Purge(request.GetInclusiveEndMessageId())
-=======
-				return adh.domainDLQHandler.Purge(
-					request.GetInclusiveEndMessageID(),
-				)
->>>>>>> a8af61ba
 			}
 		}
 	default:
@@ -1024,13 +944,8 @@
 				return ctx.Err()
 			default:
 				var err error
-<<<<<<< HEAD
 				token, err = adh.namespaceDLQHandler.Merge(
 					request.GetInclusiveEndMessageId(),
-=======
-				token, err = adh.domainDLQHandler.Merge(
-					request.GetInclusiveEndMessageID(),
->>>>>>> a8af61ba
 					int(request.GetMaximumPageSize()),
 					request.GetNextPageToken(),
 				)
@@ -1093,40 +1008,25 @@
 		return nil, adh.error(errRequestNotSet, scope)
 	}
 
-	// TODO: not implemented!
-	return nil, nil
-}
-
-// ResendReplicationTasks requests replication task from remote cluster
-func (adh *AdminHandler) ResendReplicationTasks(
-	ctx context.Context,
-	request *admin.ResendReplicationTasksRequest,
-) (err error) {
-	defer log.CapturePanic(adh.GetLogger(), &err)
-	scope, sw := adh.startRequestProfile(metrics.AdminResendReplicationTasksScope)
-	defer sw.Stop()
-
-	if request == nil {
-		return adh.error(errRequestNotSet, scope)
-	}
 	resender := xdc.NewNDCHistoryResender(
-		adh.GetDomainCache(),
+		adh.GetNamespaceCache(),
 		adh.GetRemoteAdminClient(request.GetRemoteCluster()),
-		func(ctx context.Context, request *h.ReplicateEventsV2Request) error {
-			return adh.GetHistoryClient().ReplicateEventsV2(ctx, request)
+		func(ctx context.Context, request *historyservice.ReplicateEventsV2Request) error {
+			_, err1 := adh.GetHistoryClient().ReplicateEventsV2(ctx, request)
+			return err1
 		},
 		adh.eventSerializder,
 		nil,
 		adh.GetLogger(),
 	)
-	return resender.SendSingleWorkflowHistory(
-		request.GetDomainID(),
-		request.GetWorkflowID(),
-		request.GetRunID(),
+	return nil, resender.SendSingleWorkflowHistory(
+		request.GetDomainId(),
+		request.GetWorkflowId(),
+		request.GetRunId(),
 		resendStartEventID,
 		request.StartVersion,
-		nil,
-		nil,
+		common.EmptyEventID,
+		common.EmptyVersion,
 	)
 }
 
